--- conflicted
+++ resolved
@@ -159,7 +159,6 @@
             FromClause rightFromClause = fromClause.getRightChild();
             PlanNode leftChild = completeFromClause(leftFromClause, selClause, processor);
             PlanNode rightChild = completeFromClause(rightFromClause, selClause, processor);
-<<<<<<< HEAD
 //            System.out.println("completeFromClause.newNestedLoopJoinNode");
             fromPlan = new NestedLoopJoinNode(leftChild, rightChild,
                     fromClause.getJoinType(), fromClause.getOnExpression());
@@ -169,25 +168,7 @@
         // a derived table, for example.
         if (fromClause.isRenamed())
             fromPlan = new RenameNode(fromPlan, fromClause.getResultName());
-
-=======
-            System.out.println("completeFromClause.newNestedLoopJoinNode");
-            if (onExpression == null) {
-                System.out.println("completeFromClause.nullOnExpr");
-                fromPlan = new NestedLoopJoinNode(leftChild, rightChild,
-                        fromClause.getJoinType(), fromClause.getComputedJoinExpr());
-            }
-            else {
-                System.out.println("completeFromClause.onExpr");
-                fromPlan = new NestedLoopJoinNode(leftChild, rightChild,
-                        fromClause.getJoinType(), fromClause.getOnExpression());
-            }
-            if (selClause.getWhereExpr() != null) {
-                fromPlan = new SimpleFilterNode(fromPlan, selClause.getWhereExpr());
-            }
-        }
         fromPlan.prepare();
->>>>>>> c2199243
         return fromPlan;
     }
 
